[package]
name = "ctap_hmac"
description = "A Rust implementation of the FIDO2 CTAP protocol, including the HMAC extension"
<<<<<<< HEAD
version = "0.2.2"
=======
version = "0.3.0"
>>>>>>> d93b86b9
license = "Apache-2.0/MIT"
homepage = "https://github.com/ArdaXi/ctap/pull/2"
repository = "https://github.com/shimunn/ctap"
authors = ["Arda Xi <arda@ardaxi.com>", "shimun <shimun@shimun.net>"]
edition = "2018"

[dependencies]
rand = "0.6"
failure = "0.1"
failure_derive = "0.1"
num-traits = "0.2"
num-derive = "0.2"
byteorder = "1"
cbor-codec = "0.7"
ring = "0.13"
untrusted = "0.6"
rust-crypto = "0.2"
csv-core = "0.1.6"
derive_builder = "0.9.0"
[dev-dependencies]
crossbeam = "0.7.3"
hex = "0.4.0"<|MERGE_RESOLUTION|>--- conflicted
+++ resolved
@@ -1,11 +1,7 @@
 [package]
 name = "ctap_hmac"
 description = "A Rust implementation of the FIDO2 CTAP protocol, including the HMAC extension"
-<<<<<<< HEAD
-version = "0.2.2"
-=======
 version = "0.3.0"
->>>>>>> d93b86b9
 license = "Apache-2.0/MIT"
 homepage = "https://github.com/ArdaXi/ctap/pull/2"
 repository = "https://github.com/shimunn/ctap"
